--- conflicted
+++ resolved
@@ -99,7 +99,6 @@
     }
 
     /**
-<<<<<<< HEAD
      * Uploads asset to blob from URL as a stream
      *
      * @param {String} sourceUrl - Asset URL to create stream from
@@ -187,31 +186,6 @@
      * @param {String} permissions - Read/write permissions of pre-signed blob URL
      * @return {String} Pre-signed URL
      */
-=======
-     * Returns mimetype of blob
-     *
-     * @param {String} blobName
-     * @returns{String} Blob mimetype
-     */
-    async getContentType (blobName) {
-
-        const list = await this.listObjects(blobName);
-        return list[0].contentType;
-    }
-
-    /**
-     * Returns size of blob
-     *
-     * @param {String} blobName
-     * @returns{Number} Blob size
-     */
-    async getContentLength(blobName) {
-
-        const list = await this.listObjects(blobName);
-        return list[0].contentLength;
-    }
-
->>>>>>> c3e1e5f9
     _createSharedAccessSignatureURI(blobName, ttl, permissions) {
         const query = storage.generateBlobSASQueryParameters({
             protocol: storage.SASProtocol.HTTPS,
@@ -224,6 +198,29 @@
         return `https://${this.accountName}.blob.core.windows.net/${path}?${query}`;
     }
 
+    /**
+     * Returns mimetype of blob
+     *
+     * @param {String} blobName
+     * @returns{String} Blob mimetype
+     */
+    async getContentType (blobName) {
+
+        const list = await this.listObjects(blobName);
+        return list[0].contentType;
+    }
+
+    /**
+     * Returns size of blob
+     *
+     * @param {String} blobName
+     * @returns{Number} Blob size
+     */
+    async getContentLength(blobName) {
+
+        const list = await this.listObjects(blobName);
+        return list[0].contentLength;
+    }
 }
 
 module.exports = {
